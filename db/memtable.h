--- conflicted
+++ resolved
@@ -106,7 +106,6 @@
               const Slice& key,
               const Slice& value);
 
-<<<<<<< HEAD
   // If prev_value for key exits, attempts to update it inplace.
   // else returns false
   // Pseudocode
@@ -120,12 +119,11 @@
                       const Slice& key,
                       const Slice& delta,
                       const Options& options);
-=======
+
   // Returns the number of successive merge entries starting from the newest
   // entry for the key up to the last non-merge entry or last entry for the
   // key in the memtable.
   size_t CountSuccessiveMergeEntries(const LookupKey& key);
->>>>>>> eae1804f
 
   // Returns the edits area that is needed for flushing the memtable
   VersionEdit* GetEdits() { return &edit_; }
